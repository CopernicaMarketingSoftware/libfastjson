/*
 * $Id: json_util.c,v 1.4 2006/01/30 23:07:57 mclark Exp $
 *
 * Copyright (c) 2004, 2005 Metaparadigm Pte. Ltd.
 * Michael Clark <michael@metaparadigm.com>
 *
 * This library is free software; you can redistribute it and/or modify
 * it under the terms of the MIT license. See COPYING for details.
 *
 */

#include "config.h"
#undef realloc

#include <stdio.h>
#include <stdlib.h>
#include <stddef.h>
#include <limits.h>
#include <string.h>
#include <errno.h>
#include <ctype.h>

#ifdef HAVE_SYS_TYPES_H
#include <sys/types.h>
#endif /* HAVE_SYS_TYPES_H */

#ifdef HAVE_SYS_STAT_H
#include <sys/stat.h>
#endif /* HAVE_SYS_STAT_H */

#ifdef HAVE_FCNTL_H
#include <fcntl.h>
#endif /* HAVE_FCNTL_H */

#ifdef HAVE_UNISTD_H
# include <unistd.h>
#endif /* HAVE_UNISTD_H */

#ifdef WIN32
# define WIN32_LEAN_AND_MEAN
# include <windows.h>
# include <io.h>
#endif /* defined(WIN32) */

#if !defined(HAVE_OPEN) && defined(WIN32)
# define open _open
#endif

#if !defined(HAVE_SNPRINTF) && defined(_MSC_VER)
  /* MSC has the version as _snprintf */
# define snprintf _snprintf
#elif !defined(HAVE_SNPRINTF)
# error You do not have snprintf on your system.
#endif /* HAVE_SNPRINTF */

#include "bits.h"
#include "debug.h"
#include "printbuf.h"
#include "json_inttypes.h"
#include "json_object.h"
#include "json_tokener.h"
#include "json_util.h"

static int sscanf_is_broken = 0;
static int sscanf_is_broken_testdone = 0;
static void sscanf_is_broken_test(void);

struct json_object* json_object_from_file(const char *filename)
{
  struct printbuf *pb;
  struct json_object *obj;
  char buf[JSON_FILE_BUF_SIZE];
  int fd, ret;

  if((fd = open(filename, O_RDONLY)) < 0) {
    MC_ERROR("json_object_from_file: error reading file %s: %s\n",
	     filename, strerror(errno));
    return NULL;
  }
  if(!(pb = printbuf_new())) {
    close(fd);
    MC_ERROR("json_object_from_file: printbuf_new failed\n");
    return NULL;
  }
  while((ret = read(fd, buf, JSON_FILE_BUF_SIZE)) > 0) {
    printbuf_memappend(pb, buf, ret);
  }
  close(fd);
  if(ret < 0) {
    MC_ABORT("json_object_from_file: error reading file %s: %s\n",
	     filename, strerror(errno));
    printbuf_free(pb);
    return NULL;
  }
  obj = json_tokener_parse(pb->buf);
  printbuf_free(pb);
  return obj;
}

/* extended "format and write to file" function */

int json_object_to_file_ext(char *filename, struct json_object *obj, int flags)
{
  const char *json_str;
  int fd, ret;
  unsigned int wpos, wsize;

  if(!obj) {
    MC_ERROR("json_object_to_file: object is null\n");
    return -1;
  }

  if((fd = open(filename, O_WRONLY | O_TRUNC | O_CREAT, 0644)) < 0) {
    MC_ERROR("json_object_to_file: error opening file %s: %s\n",
	     filename, strerror(errno));
    return -1;
  }

  if(!(json_str = json_object_to_json_string_ext(obj,flags))) {
    close(fd);
    return -1;
  }

  wsize = (unsigned int)(strlen(json_str) & UINT_MAX); /* CAW: probably unnecessary, but the most 64bit safe */
  wpos = 0;
  while(wpos < wsize) {
    if((ret = write(fd, json_str + wpos, wsize-wpos)) < 0) {
      close(fd);
      MC_ERROR("json_object_to_file: error writing file %s: %s\n",
	     filename, strerror(errno));
      return -1;
    }

	/* because of the above check for ret < 0, we can safely cast and add */
    wpos += (unsigned int)ret;
  }

  close(fd);
  return 0;
}

// backwards compatible "format and write to file" function

int json_object_to_file(char *filename, struct json_object *obj)
{
  return json_object_to_file_ext(filename, obj, JSON_C_TO_STRING_PLAIN);
}

<<<<<<< HEAD
/*
 * Not all implementations of sscanf actually work properly.
 * Check whether the one we're currently using does, and if
 * it's broken, enable the workaround code.
 */
static void sscanf_is_broken_test()
{
	int64_t num64;

	(void)sscanf(" -01234567890123456789012345", "%" SCNd64, &num64);
	int ret_errno = errno;
	int is_int64_min = (num64 == INT64_MIN);

	(void)sscanf(" 01234567890123456789012345", "%" SCNd64, &num64);
	int ret_errno2 = errno;
	int is_int64_max = (num64 == INT64_MAX);

	if (ret_errno != ERANGE || !is_int64_min ||
	    ret_errno2 != ERANGE || !is_int64_max)
	{
		MC_DEBUG("sscanf_is_broken_test failed, enabling workaround code\n");
		sscanf_is_broken = 1;
	}
=======
int json_parse_double(const char *buf, double *retval)
{
  return (sscanf(buf, "%lf", retval)==1 ? 0 : 1);
>>>>>>> 32d149c8
}

int json_parse_int64(const char *buf, int64_t *retval)
{
	int64_t num64;
	const char *buf_sig_digits;
	int orig_has_neg;
	int saved_errno;

	if (!sscanf_is_broken_testdone)
	{
		sscanf_is_broken_test();
		sscanf_is_broken_testdone = 1;
	}

	// Skip leading spaces
	while (isspace((int)*buf) && *buf)
		buf++;

	errno = 0; // sscanf won't always set errno, so initialize
	if (sscanf(buf, "%" SCNd64, &num64) != 1)
	{
		MC_DEBUG("Failed to parse, sscanf != 1\n");
		return 1;
	}

	saved_errno = errno;
	buf_sig_digits = buf;
	orig_has_neg = 0;
	if (*buf_sig_digits == '-')
	{
		buf_sig_digits++;
		orig_has_neg = 1;
	}

	// Not all sscanf implementations actually work
	if (sscanf_is_broken && saved_errno != ERANGE)
	{
		char buf_cmp[100];
		char *buf_cmp_start = buf_cmp;
		int recheck_has_neg = 0;
		int buf_cmp_len;

		// Skip leading zeros, but keep at least one digit
		while (buf_sig_digits[0] == '0' && buf_sig_digits[1] != '\0')
			buf_sig_digits++;
		if (num64 == 0) // assume all sscanf impl's will parse -0 to 0
			orig_has_neg = 0; // "-0" is the same as just plain "0"

		snprintf(buf_cmp_start, sizeof(buf_cmp), "%" PRId64, num64);
		if (*buf_cmp_start == '-')
		{
			recheck_has_neg = 1;
			buf_cmp_start++;
		}
		// No need to skip leading spaces or zeros here.

		buf_cmp_len = strlen(buf_cmp_start);
		/**
		 * If the sign is different, or
		 * some of the digits are different, or
		 * there is another digit present in the original string
		 * then we have NOT successfully parsed the value.
		 */
		if (orig_has_neg != recheck_has_neg ||
		    strncmp(buf_sig_digits, buf_cmp_start, strlen(buf_cmp_start)) != 0 ||
			((int)strlen(buf_sig_digits) != buf_cmp_len &&
			 isdigit((int)buf_sig_digits[buf_cmp_len])
		    )
		   )
		{
			saved_errno = ERANGE;
		}
	}

	// Not all sscanf impl's set the value properly when out of range.
	// Always do this, even for properly functioning implementations,
	// since it shouldn't slow things down much.
	if (saved_errno == ERANGE)
	{
		if (orig_has_neg)
			num64 = INT64_MIN;
		else
			num64 = INT64_MAX;
	}
	*retval = num64;
	return 0;
}

#ifndef HAVE_REALLOC
void* rpl_realloc(void* p, size_t n)
{
	if (n == 0)
		n = 1;
	if (p == 0)
		return malloc(n);
	return realloc(p, n);
}
#endif

#define NELEM(a)        (sizeof(a) / sizeof(a[0]))
static const char* json_type_name[] = {
  /* If you change this, be sure to update the enum json_type definition too */
  "null",
  "boolean",
  "double",
  "int",
  "object",
  "array",
  "string",
};

const char *json_type_to_name(enum json_type o_type)
{
	int o_type_int = (int)o_type;
	if (o_type_int < 0 || o_type_int >= (int)NELEM(json_type_name))
	{
		MC_ERROR("json_type_to_name: type %d is out of range [0,%d]\n", o_type, NELEM(json_type_name));
		return NULL;
	}
	return json_type_name[o_type];
}
<|MERGE_RESOLUTION|>--- conflicted
+++ resolved
@@ -146,7 +146,11 @@
   return json_object_to_file_ext(filename, obj, JSON_C_TO_STRING_PLAIN);
 }
 
-<<<<<<< HEAD
+int json_parse_double(const char *buf, double *retval)
+{
+  return (sscanf(buf, "%lf", retval)==1 ? 0 : 1);
+}
+
 /*
  * Not all implementations of sscanf actually work properly.
  * Check whether the one we're currently using does, and if
@@ -170,11 +174,6 @@
 		MC_DEBUG("sscanf_is_broken_test failed, enabling workaround code\n");
 		sscanf_is_broken = 1;
 	}
-=======
-int json_parse_double(const char *buf, double *retval)
-{
-  return (sscanf(buf, "%lf", retval)==1 ? 0 : 1);
->>>>>>> 32d149c8
 }
 
 int json_parse_int64(const char *buf, int64_t *retval)
