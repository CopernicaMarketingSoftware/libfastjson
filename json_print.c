/*
 * Copyright (c) 2004, 2005 Metaparadigm Pte. Ltd.
 * Michael Clark <michael@metaparadigm.com>
 * Copyright (c) 2009 Hewlett-Packard Development Company, L.P.
 * Copyright (c) 2015 Rainer Gerhards
 * Copyright (c) 2016 Copernica BV
 *
 * This library is free software; you can redistribute it and/or modify
 * it under the terms of the MIT license. See COPYING for details.
 *
 */

#include "config.h"

/* this is a work-around until we manage to fix configure.ac */
#pragma GCC diagnostic ignored "-Wdeclaration-after-statement"

#include <stdio.h>
#include <stdlib.h>
#include <string.h>
#include <math.h>

#ifdef HAVE_STDARG_H
# include <stdarg.h>
#else /* !HAVE_STDARG_H */
# error Not enough var arg support!
#endif /* HAVE_STDARG_H */

#include "json_object.h"
#include "json_object_private.h"
#include "json_object_iterator.h"


#if !defined(HAVE_SNPRINTF)
# error You do not have snprintf on your system.
#endif /* HAVE_SNPRINTF */

#if !defined(HAVE_VASPRINTF)
/* CAW: compliant version of vasprintf */
/* Note: on OpenCSW, we have vasprintf() inside the headers, but not inside the lib.
 * So we need to use a different name, else we get issues with redefinitions. We
 * we solve this by using the macro below, which just renames the function BUT
 * does not affect the (variadic) arguments.
 * rgerhards, 2017-04-11
 */
#define  vasprintf rs_vasprintf
#pragma GCC diagnostic push
#pragma GCC diagnostic ignored "-Wformat-nonliteral"
static int rs_vasprintf(char **buf, const char *fmt, va_list ap)
{
	int chars;
	char *b;
	static char _T_emptybuffer = '\0';

	if(!buf) { return -1; }

	/* CAW: RAWR! We have to hope to god here that vsnprintf doesn't overwrite
	   our buffer like on some 64bit sun systems.... but hey, its time to move on */
	chars = vsnprintf(&_T_emptybuffer, 0, fmt, ap)+1;
	if(chars < 0) { chars *= -1; } /* CAW: old glibc versions have this problem */

	b = (char*)malloc(sizeof(char)*chars);
	if(!b) { return -1; }

	if((chars = vsprintf(b, fmt, ap)) < 0) {
		free(b);
	} else {
		*buf = b;
	}

	return chars;
}
#pragma GCC diagnostic pop
#endif /* !HAVE_VASPRINTF */

/**
 *  Internal structure that we use for buffering the print output
 */
struct buffer {
    char *buffer;
    size_t size;
    size_t filled;
    fjson_write_fn *overflow;
    void *ptr;
};

/**
 *  Internal method to flush the buffer
 *  @param  buffer
 *  @return size_t
 */
static size_t buffer_flush(struct buffer *buffer)
{
    // call the user-supplied overflow function
    size_t result = buffer->overflow(buffer->ptr, buffer->buffer, buffer->filled);
    
    // buffer is empty now
    buffer->filled = 0;
    
    // done
    return result;
}

/**
 *  Internal method to append data to the buffer
 *  @param  buffer
 *  @param  data
 *  @param  size
 *  @return size_t
 */
static size_t buffer_append(struct buffer *buffer, const char *data, size_t size)
{
    // return value
    size_t result = 0;
    
    // is the data to big to fit in the buffer?
    if (buffer->filled + size > buffer->size)
    {
        // flush current buffer
        if (buffer->filled > 0) result += buffer_flush(buffer);
        
        // does it still not fit? then we pass it to the callback immediately
        if (size > buffer->size) return result + buffer->overflow(buffer->ptr, data, size);
    }
    
    // append to the buffer
    memcpy(buffer->buffer + buffer->filled, data, size);
    
    // update buffer size
    buffer->filled += size;
    
    // done
    return result;
}

/**
 *  Internal method to printf() into the buffer
 *  @param  buffer
 *  @param  format
 *  @param ...
 *  @return size_t
 */
__attribute__((__format__(__printf__, 2, 3)))
static size_t buffer_printf(struct buffer *buffer, const char *format, ...) 
{
    // return value
    size_t result = 0;
    
    // variables used in this function
    va_list arguments;
    char *tmp;
    int size;

    // make sure we have sufficient room in our buffer
    if (buffer->size - buffer->filled < 32) result += buffer_flush(buffer);

    // user stack buffer first
    va_start(arguments, format);
    
    // write to the buffer (note the extra char for the extra null that is written by vsnprintf())
    size = vsnprintf(buffer->buffer + buffer->filled, buffer->size - buffer->filled - 1, format, arguments);
    
    // was this all successful?
    if (size >= 0 && size < (int)(buffer->size - buffer->filled))
    {
        // this was a major success
        buffer->filled += size;
    }
    else if (size > 0 && size < (int)buffer->size)
    {
        // there was not enough room in the buffer, but it would have been enough if
        // we would have been able to use the entire buffer, so we reset the buffer,
        // and retry the whole procedure
        result += buffer_flush(buffer);
        
        // buffer is empty now, we can retry
        buffer->size += vsnprintf(buffer->buffer + buffer->filled, buffer->size - buffer->filled - 1, format, arguments);
    }
    else
    {
        // our own buffer is not big enough to fit the text, we are going to use
        // a dynamically allocated buffer using vasprintf()
        size = vasprintf(&tmp, format, arguments);
        
        // was this a success?
        if (size > 0) result += buffer_append(buffer, tmp, size);
        
        // deallocate the memory
        if (size >= 0) free(tmp);
    }

    // clean up the va_list
    va_end(arguments);
    
    // done
    return result;
}

/* Forward declaration of the write function */
static size_t write(struct fjson_object *jso, int level, int flags, struct buffer *buffer);

/**
 *  helper for accessing the optimized string data component in fjson_object
 *  @param  jso
 *  @return
 */
static const char *get_string_component(struct fjson_object *jso)
{
	return (jso->o.c_string.len < LEN_DIRECT_STRING_DATA) ?
		   jso->o.c_string.str.data : jso->o.c_string.str.ptr;
}

/**
 *  string escaping
 *
 *  String escaping is a surprisingly performance intense operation.
 *  I spent many hours in the profiler, and the root problem seems
 *  to be that there is no easy way to detect the character classes
 *  that need to be escaped, where the root cause is that these
 *  characters are spread all over the ascii table. I tried
 *  several approaches, including call tables, re-structuring
 *  the case condition, different types of if conditions and
 *  reordering the if conditions. What worked out best is this:
 *  The regular case is that a character must not be escaped. So
 *  we want to process that as fast as possible. In order to
 *  detect this as quickly as possible, we have a lookup table
 *  that tells us if a char needs escaping ("needsEscape", below).
 *  This table has a spot for each ascii code. Note that it uses
 *  chars, because anything larger causes worse cache operation
 *  and anything smaller requires bit indexing and masking
 *  operations, which are also comparatively costly. So plain
 *  chars work best. What we then do is a single lookup into the
 *  table to detect if we need to escape a character. If we need,
 *  we go into the depth of actual escape detection. But if we
 *  do NOT need to escape, we just quickly advance the index
 *  and are done with that char. Note that it may look like the
 *  extra table lookup costs performance, but right the contrary
 *  is the case. We get amore than 30% performance increase due
 *  to it (compared to the latest version of the code that did not
 *  do the lookups).
 *  rgerhards@adiscon.com, 2015-11-18
 *  using now external char_needsEscape array. -- rgerhards, 2016-11-30
 */
extern const char char_needsEscape[256];

/**
 *  Function to escape a string
 *  @param  str     the string to be escaped
 *  @param  buffer  the internal buffer to write to
 *  @return size_t  number of bytes written
 */
static size_t escape(const char *str, struct buffer *buffer)
{
	size_t result = 0;
	const char *start_offset = str;
	while(1) { /* broken below on 0-byte */
		if(char_needsEscape[*((unsigned char*)str)]) {
			if(*str == '\0') break;
			if(str != start_offset) result += buffer_append(buffer, start_offset, str - start_offset);
			switch(*str) {
			case '\b':  result += buffer_append(buffer, "\\b", 2); break;
			case '\n':  result += buffer_append(buffer, "\\n", 2); break;
			case '\r':  result += buffer_append(buffer, "\\r", 2); break;
			case '\t':  result += buffer_append(buffer, "\\t", 2); break;
			case '\f':  result += buffer_append(buffer, "\\f", 2); break;
			case '"':   result += buffer_append(buffer, "\\\"", 2); break;
			case '\\':  result += buffer_append(buffer, "\\\\", 2); break;
			case '/':   result += buffer_append(buffer, "\\/", 2); break;
			default:
                result += buffer_printf(buffer, "\\u00%c%c", fjson_hex_chars[*str >> 4], fjson_hex_chars[*str & 0xf]);
				break;
			}
			start_offset = ++str;
		} else
			++str;
	}
	if(str != start_offset) result += buffer_append(buffer, start_offset, str - start_offset);
	return result;
}

/* add indentation */

static size_t indent(int level, int flags, struct buffer *buffer)
{
	// result variable, and loop counter
	size_t result = 0;
	int i;

	// skip if pretty-printing is not needed
	if (!(flags & FJSON_TO_STRING_PRETTY)) return 0;

	// iterate to add the spaces
	for (i = 0; i < level; ++i)
	{
		// write a tab or two spaces
		if (flags & FJSON_TO_STRING_PRETTY_TAB) result += buffer_append(buffer, "\t", 1);
		else result += buffer_append(buffer, "  ", 2);
	}

	// done
	return result;
}

/* write a json object */

static size_t write_object(struct fjson_object* jso, int level, int flags, struct buffer *buffer)
{
	int had_children = 0;
	size_t result = 0;

	result += buffer_append(buffer, "{" /*}*/, 1);
	if (flags & FJSON_TO_STRING_PRETTY) result += buffer_append(buffer, "\n", 1);
	struct fjson_object_iterator it = fjson_object_iter_begin(jso);
	struct fjson_object_iterator itEnd = fjson_object_iter_end(jso);
	while (!fjson_object_iter_equal(&it, &itEnd)) {
		if (had_children)
		{
			result += buffer_append(buffer, ",", 1);
			if (flags & FJSON_TO_STRING_PRETTY) result += buffer_append(buffer, "\n", 1);
		}
		had_children = 1;
		if (flags & FJSON_TO_STRING_SPACED) result += buffer_append(buffer, " ", 1);
		result += indent(level+1, flags, buffer);
		result += buffer_append(buffer, "\"", 1);
		result += escape(fjson_object_iter_peek_name(&it), buffer);
		if (flags & FJSON_TO_STRING_SPACED) result += buffer_append(buffer, "\": ", 3);
		else result += buffer_append(buffer, "\":", 2);
		result += write(fjson_object_iter_peek_value(&it), level+1, flags, buffer);
		fjson_object_iter_next(&it);
	}
	if (flags & FJSON_TO_STRING_PRETTY)
	{
		if (had_children) result += buffer_append(buffer, "\n", 1);
		result += indent(level, flags, buffer);
	}
	if (flags & FJSON_TO_STRING_SPACED) result += buffer_append(buffer, /*{*/ " }", 2);
	else result += buffer_append(buffer, /*{*/ "}", 1);
	return result;
}

/* write a json boolean */

static size_t write_boolean(struct fjson_object* jso, struct buffer *buffer)
{
	if (jso->o.c_boolean) return buffer_append(buffer, "true", 4);
	else return buffer_append(buffer, "false", 5);
}

/* write a json int */

static size_t write_int(struct fjson_object* jso, struct buffer *buffer)
{
    // printf into the buffer
    return buffer_printf(buffer, "%" PRId64, jso->o.c_int64);
}

/* write a json floating point */

static size_t write_double(struct fjson_object* jso, int flags, struct buffer *buffer)
{
    // return value for the function
    size_t result = 0;
    
    // helper functions to fix the output
	char *buf, *p, *q;
    
    // needed for modf()
	double dummy;
	
    // if the original value is set, we reuse that
	if (jso->o.c_double.source) return buffer_append(buffer, jso->o.c_double.source, strlen(jso->o.c_double.source));
	
	/* Although JSON RFC does not support
	 * NaN or Infinity as numeric values
	 * ECMA 262 section 9.8.1 defines
	 * how to handle these cases as strings
	 */
	if(isnan(jso->o.c_double.value)) return buffer_append(buffer, "NaN", 3);
	if(isinf(jso->o.c_double.value)) return buffer_printf(buffer, jso->o.c_double.value > 0 ? "Infinity" : "-Infinity");

    // store the beginning of the buffer (this is where buffer_printf() will most likely write)
    buf = buffer->buffer + buffer->filled;
    
    // write to the buffer
    result = buffer_printf(buffer, (modf(jso->o.c_double.value, &dummy)==0)?"%.17g.0":"%.17g", jso->o.c_double.value);
    
    // if the buffer got flushed
    if (buffer->buffer + buffer->filled < buf) buf = buffer->buffer;
    
    // if localization stuff caused "," to be generated instead of "."
    // @todo is there not a nicer way to work around that???
	p = strchr(buf, ',');
	if (p) {
		*p = '.';
	} else {
		p = strchr(buf, '.');
	}
    
    // remove trailing zero's
	if (p && (flags & FJSON_TO_STRING_NOZERO)) {
		/* last useful digit, always keep 1 zero */
		p++;
		for (q=p ; *q ; q++) {
			if (*q!='0') p=q;
		}
		/* drop trailing zeroes */
        buffer->filled = p - buffer->buffer;
	}
    
    // done
	return result;
}

/* write a json string */

static size_t write_string(struct fjson_object* jso, struct buffer *buffer)
{
	return buffer_append(buffer, "\"", 1) + escape(get_string_component(jso), buffer) + buffer_append(buffer, "\"", 1);
}

/* write a json array */

static size_t write_array(struct fjson_object* jso, int level, int flags, struct buffer *buffer)
{
	int had_children = 0;
	int ii;
	size_t result = 0;
	result += buffer_append(buffer, "[", 1);
	if (flags & FJSON_TO_STRING_PRETTY) result += buffer_append(buffer, "\n", 1);
	for(ii=0; ii < fjson_object_array_length(jso); ii++)
	{
		if (had_children)
		{
			result += buffer_append(buffer, ",", 1);
			if (flags & FJSON_TO_STRING_PRETTY) result += buffer_append(buffer, "\n", 1);
		}
		had_children = 1;
		if (flags & FJSON_TO_STRING_SPACED) result += buffer_append(buffer, " ", 1);
		result += indent(level + 1, flags, buffer);
		result += write(fjson_object_array_get_idx(jso, ii), level+1, flags, buffer);
	}
	if (flags & FJSON_TO_STRING_PRETTY)
	{
		if (had_children) result += buffer_append(buffer, "\n", 1);
		result += indent(level, flags, buffer);
	}

	if (flags & FJSON_TO_STRING_SPACED) result += buffer_append(buffer, " ]", 2);
	else result += buffer_append(buffer, "]", 1);
	return result;
}

/* write a json value */

static size_t write(struct fjson_object *jso, int level, int flags, struct buffer *buffer)
{
	// if object is not set
	if (!jso) return buffer_append(buffer, "null", 4);

	// check type
	switch(jso->o_type) {
	case fjson_type_null:       return buffer_append(buffer, "null", 4);
	case fjson_type_boolean:    return write_boolean(jso, buffer);
	case fjson_type_double:     return write_double(jso, flags, buffer);
	case fjson_type_int:        return write_int(jso, buffer);
	case fjson_type_object:     return write_object(jso, level, flags, buffer);
	case fjson_type_array:      return write_array(jso, level, flags, buffer);
	case fjson_type_string:     return write_string(jso, buffer);
	default:                    return 0;
	}
}

/* wrapper around fwrite() that has the same signature as fjson_write_fn */

static size_t fwrite_wrapper(void *ptr, const char *buffer, size_t size)
{
	return fwrite(buffer, 1, size, ptr);
}

<<<<<<< HEAD
/* extended dump to which the helper buffer can be passed */

size_t fjson_object_dump_buffered(struct fjson_object *jso, int flags, char *temp, size_t size, fjson_write_fn *func, void *ptr)
{
    // construct a buffer
    struct buffer object;
    
    // initialize the properties
    object.buffer = temp;
    object.size = size;
    object.filled = 0;
    object.overflow = func;
    object.ptr = ptr;
    
	// write the value
	size_t result = write(jso, 0, flags, &object);
    
    // ready if buffer is now empty
    if (object.size == 0) return result;
    
    // flush the buffer
    return result + buffer_flush(&object);
=======
/* dummy output function that does not output, but is used to calculate the size */

static size_t calculate(void __attribute__((unused)) *ptr, const char __attribute__((unused)) *buffer, size_t size)
{
    return size;
>>>>>>> eb7ba1dd
}

/* extended dump function to string */

size_t fjson_object_dump_ext(struct fjson_object *jso, int flags, fjson_write_fn *func, void *ptr)
{
    // create a local 1k buffer on the stack
    char buffer[1024];
    
    // pass on to the other function
    return fjson_object_dump_buffered(jso, flags, buffer, 1024, func, ptr);
}

/* more simple write function */

size_t fjson_object_dump(struct fjson_object *jso, fjson_write_fn *func, void *ptr)
{
	// write the value
	return fjson_object_dump_ext(jso, FJSON_TO_STRING_SPACED, func, ptr);
}

/* extended function to calculate the size */

size_t fjson_object_size_ext(struct fjson_object *jso, int flags)
{
    // write the value with a dummy function (this is a simple implementation that
    // can later be optimized in a pure size-calculating function)
    return fjson_object_dump_ext(jso, flags, &calculate, NULL);
}

/* function to calculate the size */

size_t fjson_object_size(struct fjson_object *jso)
{
    // write the value with a dummy function (this is a simple implementation that
    // can later be optimized in a pure size-calculating function)
    return fjson_object_dump(jso, &calculate, NULL);
}

/* write to a file* */

size_t fjson_object_write(struct fjson_object *obj, FILE *fp)
{
	return fjson_object_dump_ext(obj, FJSON_TO_STRING_SPACED, fwrite_wrapper, fp);
}

/* write to a file with custom output flags */

size_t fjson_object_write_ext(struct fjson_object *obj, int flags, FILE *fp)
{
	return fjson_object_dump_ext(obj, flags, fwrite_wrapper, fp);
}
<|MERGE_RESOLUTION|>--- conflicted
+++ resolved
@@ -477,7 +477,13 @@
 	return fwrite(buffer, 1, size, ptr);
 }
 
-<<<<<<< HEAD
+/* dummy output function that does not output, but is used to calculate the size */
+
+static size_t calculate(void __attribute__((unused)) *ptr, const char __attribute__((unused)) *buffer, size_t size)
+{
+    return size;
+}
+
 /* extended dump to which the helper buffer can be passed */
 
 size_t fjson_object_dump_buffered(struct fjson_object *jso, int flags, char *temp, size_t size, fjson_write_fn *func, void *ptr)
@@ -500,13 +506,6 @@
     
     // flush the buffer
     return result + buffer_flush(&object);
-=======
-/* dummy output function that does not output, but is used to calculate the size */
-
-static size_t calculate(void __attribute__((unused)) *ptr, const char __attribute__((unused)) *buffer, size_t size)
-{
-    return size;
->>>>>>> eb7ba1dd
 }
 
 /* extended dump function to string */
