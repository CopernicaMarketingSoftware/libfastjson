--- conflicted
+++ resolved
@@ -33,14 +33,9 @@
 
 AC_CONFIG_FILES([
 Makefile
-<<<<<<< HEAD
-json.pc
+json-c.pc
 tests/Makefile
 json-uninstalled.pc
 ])
 
 AC_OUTPUT
-=======
-json-c.pc
-])
->>>>>>> 65f649b7
